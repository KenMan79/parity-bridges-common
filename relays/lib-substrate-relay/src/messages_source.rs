--- conflicted
+++ resolved
@@ -149,13 +149,6 @@
 		&self,
 		id: SourceHeaderIdOf<MessageLaneAdapter<P>>,
 	) -> Result<(SourceHeaderIdOf<MessageLaneAdapter<P>>, MessageNonce), SubstrateError> {
-<<<<<<< HEAD
-		let encoded_response = self
-			.client
-			.state_call(
-				P::TargetChain::TO_CHAIN_LATEST_RECEIVED_NONCE_METHOD.into(),
-				Bytes(self.lane_id.encode()),
-=======
 		let outbound_lane_data: Option<OutboundLaneData> = self
 			.client
 			.storage_value(
@@ -163,7 +156,6 @@
 					P::TargetChain::WITH_CHAIN_MESSAGES_PALLET_NAME,
 					&self.lane_id,
 				),
->>>>>>> ed7def64
 				Some(id.1),
 			)
 			.await?;
