--- conflicted
+++ resolved
@@ -43,14 +43,9 @@
 benchmarks_instance_pallet! {
 	where_clause {
 		where
-<<<<<<< HEAD
+			Origin<T, I>: Into<T::Origin>,
 			BridgedAccountPublicOf<T, I>: Decode + Parameter,
 			BridgedAccountSignatureOf<T, I>: Decode,
-=======
-			Origin<T, I>: Into<T::Origin>,
-			BridgedAccountPublicOf<T, I>: Default + Parameter,
-			BridgedAccountSignatureOf<T, I>: Default,
->>>>>>> ca9a74c5
 	}
 
 	//
