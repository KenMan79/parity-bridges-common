// Copyright 2019-2021 Parity Technologies (UK) Ltd.
// This file is part of Parity Bridges Common.

// Parity Bridges Common is free software: you can redistribute it and/or modify
// it under the terms of the GNU General Public License as published by
// the Free Software Foundation, either version 3 of the License, or
// (at your option) any later version.

// Parity Bridges Common is distributed in the hope that it will be useful,
// but WITHOUT ANY WARRANTY; without even the implied warranty of
// MERCHANTABILITY or FITNESS FOR A PARTICULAR PURPOSE.  See the
// GNU General Public License for more details.

// You should have received a copy of the GNU General Public License
// along with Parity Bridges Common.  If not, see <http://www.gnu.org/licenses/>.

//! The Rialto runtime. This can be compiled with `#[no_std]`, ready for Wasm.

#![cfg_attr(not(feature = "std"), no_std)]
// `construct_runtime!` does a lot of recursion and requires us to increase the limit to 256.
#![recursion_limit = "256"]
// Runtime-generated enums
#![allow(clippy::large_enum_variant)]
// Runtime-generated DecodeLimit::decode_all_With_depth_limit
#![allow(clippy::unnecessary_mut_passed)]
// From construct_runtime macro
#![allow(clippy::from_over_into)]

// Make the WASM binary available.
#[cfg(feature = "std")]
include!(concat!(env!("OUT_DIR"), "/wasm_binary.rs"));

pub mod millau_messages;
pub mod parachains;

use crate::millau_messages::{ToMillauMessagePayload, WithMillauMessageBridge};

use beefy_primitives::{crypto::AuthorityId as BeefyId, mmr::MmrLeafVersion, ValidatorSet};
use bridge_runtime_common::messages::{
	source::estimate_message_dispatch_and_delivery_fee, MessageBridge,
};
use pallet_grandpa::{
	fg_primitives, AuthorityId as GrandpaId, AuthorityList as GrandpaAuthorityList,
};
use pallet_mmr_primitives::{
	DataOrHash, EncodableOpaqueLeaf, Error as MmrError, LeafDataProvider, Proof as MmrProof,
};
use pallet_transaction_payment::{FeeDetails, Multiplier, RuntimeDispatchInfo};
use sp_api::impl_runtime_apis;
use sp_authority_discovery::AuthorityId as AuthorityDiscoveryId;
use sp_core::{crypto::KeyTypeId, OpaqueMetadata};
use sp_runtime::{
	create_runtime_str, generic, impl_opaque_keys,
	traits::{AccountIdLookup, Block as BlockT, Keccak256, NumberFor, OpaqueKeys},
	transaction_validity::{TransactionSource, TransactionValidity},
	ApplyExtrinsicResult, FixedPointNumber, FixedU128, MultiSignature, MultiSigner, Perquintill,
};
use sp_std::{collections::btree_map::BTreeMap, prelude::*};
#[cfg(feature = "std")]
use sp_version::NativeVersion;
use sp_version::RuntimeVersion;

// A few exports that help ease life for downstream crates.
pub use frame_support::{
	construct_runtime, parameter_types,
	traits::{Currency, ExistenceRequirement, Imbalance, KeyOwnerProofSystem},
	weights::{constants::WEIGHT_PER_SECOND, DispatchClass, IdentityFee, RuntimeDbWeight, Weight},
	StorageValue,
};

pub use frame_system::Call as SystemCall;
pub use pallet_balances::Call as BalancesCall;
pub use pallet_bridge_grandpa::Call as BridgeGrandpaMillauCall;
pub use pallet_bridge_messages::Call as MessagesCall;
pub use pallet_sudo::Call as SudoCall;
pub use pallet_timestamp::Call as TimestampCall;

#[cfg(any(feature = "std", test))]
pub use sp_runtime::BuildStorage;
pub use sp_runtime::{Perbill, Permill};

/// An index to a block.
pub type BlockNumber = bp_rialto::BlockNumber;

/// Alias to 512-bit hash when used in the context of a transaction signature on the chain.
pub type Signature = bp_rialto::Signature;

/// Some way of identifying an account on the chain. We intentionally make it equivalent
/// to the public key of our transaction signing scheme.
pub type AccountId = bp_rialto::AccountId;

/// The type for looking up accounts. We don't expect more than 4 billion of them, but you
/// never know...
pub type AccountIndex = u32;

/// Balance of an account.
pub type Balance = bp_rialto::Balance;

/// Index of a transaction in the chain.
pub type Index = bp_rialto::Index;

/// A hash of some data used by the chain.
pub type Hash = bp_rialto::Hash;

/// Hashing algorithm used by the chain.
pub type Hashing = bp_rialto::Hasher;

/// Opaque types. These are used by the CLI to instantiate machinery that don't need to know
/// the specifics of the runtime. They can then be made to be agnostic over specific formats
/// of data like extrinsics, allowing for them to continue syncing the network through upgrades
/// to even the core data structures.
pub mod opaque {
	use super::*;

	pub use sp_runtime::OpaqueExtrinsic as UncheckedExtrinsic;

	/// Opaque block header type.
	pub type Header = generic::Header<BlockNumber, Hashing>;
	/// Opaque block type.
	pub type Block = generic::Block<Header, UncheckedExtrinsic>;
	/// Opaque block identifier type.
	pub type BlockId = generic::BlockId<Block>;
}

impl_opaque_keys! {
	pub struct SessionKeys {
		pub babe: Babe,
		pub grandpa: Grandpa,
		pub beefy: Beefy,
		pub para_validator: Initializer,
		pub para_assignment: SessionInfo,
		pub authority_discovery: AuthorityDiscovery,
	}
}

/// This runtime version.
pub const VERSION: RuntimeVersion = RuntimeVersion {
	spec_name: create_runtime_str!("rialto-runtime"),
	impl_name: create_runtime_str!("rialto-runtime"),
	authoring_version: 1,
	spec_version: 1,
	impl_version: 1,
	apis: RUNTIME_API_VERSIONS,
	transaction_version: 1,
};

/// The version information used to identify this runtime when compiled natively.
#[cfg(feature = "std")]
pub fn native_version() -> NativeVersion {
	NativeVersion { runtime_version: VERSION, can_author_with: Default::default() }
}

parameter_types! {
	pub const BlockHashCount: BlockNumber = 250;
	pub const Version: RuntimeVersion = VERSION;
	pub const DbWeight: RuntimeDbWeight = RuntimeDbWeight {
		read: 60_000_000, // ~0.06 ms = ~60 µs
		write: 200_000_000, // ~0.2 ms = 200 µs
	};
	pub const SS58Prefix: u8 = 48;
}

impl frame_system::Config for Runtime {
	/// The basic call filter to use in dispatchable.
	type BaseCallFilter = frame_support::traits::Everything;
	/// The identifier used to distinguish between accounts.
	type AccountId = AccountId;
	/// The aggregated dispatch type that is available for extrinsics.
	type Call = Call;
	/// The lookup mechanism to get account ID from whatever is passed in dispatchers.
	type Lookup = AccountIdLookup<AccountId, ()>;
	/// The index type for storing how many extrinsics an account has signed.
	type Index = Index;
	/// The index type for blocks.
	type BlockNumber = BlockNumber;
	/// The type for hashing blocks and tries.
	type Hash = Hash;
	/// The hashing algorithm used.
	type Hashing = Hashing;
	/// The header type.
	type Header = generic::Header<BlockNumber, Hashing>;
	/// The ubiquitous event type.
	type Event = Event;
	/// The ubiquitous origin type.
	type Origin = Origin;
	/// Maximum number of block number to block hash mappings to keep (oldest pruned first).
	type BlockHashCount = BlockHashCount;
	/// Version of the runtime.
	type Version = Version;
	/// Provides information about the pallet setup in the runtime.
	type PalletInfo = PalletInfo;
	/// What to do if a new account is created.
	type OnNewAccount = ();
	/// What to do if an account is fully reaped from the system.
	type OnKilledAccount = ();
	/// The data to be stored in an account.
	type AccountData = pallet_balances::AccountData<Balance>;
	// TODO: update me (https://github.com/paritytech/parity-bridges-common/issues/78)
	/// Weight information for the extrinsics of this pallet.
	type SystemWeightInfo = ();
	/// Block and extrinsics weights: base values and limits.
	type BlockWeights = bp_rialto::BlockWeights;
	/// The maximum length of a block (in bytes).
	type BlockLength = bp_rialto::BlockLength;
	/// The weight of database operations that the runtime can invoke.
	type DbWeight = DbWeight;
	/// The designated SS58 prefix of this chain.
	type SS58Prefix = SS58Prefix;
	/// The set code logic, just the default since we're not a parachain.
	type OnSetCode = ();
}

/// The BABE epoch configuration at genesis.
pub const BABE_GENESIS_EPOCH_CONFIG: sp_consensus_babe::BabeEpochConfiguration =
	sp_consensus_babe::BabeEpochConfiguration {
		c: bp_rialto::time_units::PRIMARY_PROBABILITY,
		allowed_slots: sp_consensus_babe::AllowedSlots::PrimaryAndSecondaryVRFSlots,
	};

parameter_types! {
	pub const EpochDuration: u64 = bp_rialto::EPOCH_DURATION_IN_SLOTS as u64;
	pub const ExpectedBlockTime: bp_rialto::Moment = bp_rialto::time_units::MILLISECS_PER_BLOCK;
	pub const MaxAuthorities: u32 = 10;
}

impl pallet_babe::Config for Runtime {
	type EpochDuration = EpochDuration;
	type ExpectedBlockTime = ExpectedBlockTime;
	type MaxAuthorities = MaxAuthorities;

	// session module is the trigger
	type EpochChangeTrigger = pallet_babe::ExternalTrigger;

	// equivocation related configuration - we don't expect any equivocations in our testnets
	type KeyOwnerProofSystem = ();
	type KeyOwnerProof = <Self::KeyOwnerProofSystem as KeyOwnerProofSystem<(
		KeyTypeId,
		pallet_babe::AuthorityId,
	)>>::Proof;
	type KeyOwnerIdentification = <Self::KeyOwnerProofSystem as KeyOwnerProofSystem<(
		KeyTypeId,
		pallet_babe::AuthorityId,
	)>>::IdentificationTuple;
	type HandleEquivocation = ();

	type DisabledValidators = ();
	type WeightInfo = ();
}

impl pallet_beefy::Config for Runtime {
	type BeefyId = BeefyId;
}

impl pallet_bridge_dispatch::Config for Runtime {
	type Event = Event;
	type BridgeMessageId = (bp_messages::LaneId, bp_messages::MessageNonce);
	type Call = Call;
	type CallFilter = frame_support::traits::Everything;
	type EncodedCall = crate::millau_messages::FromMillauEncodedCall;
	type SourceChainAccountId = bp_millau::AccountId;
	type TargetChainAccountPublic = MultiSigner;
	type TargetChainSignature = MultiSignature;
	type AccountIdConverter = bp_rialto::AccountIdConverter;
}

impl pallet_grandpa::Config for Runtime {
	type Event = Event;
	type Call = Call;
	type MaxAuthorities = MaxAuthorities;
	type KeyOwnerProofSystem = ();
	type KeyOwnerProof =
		<Self::KeyOwnerProofSystem as KeyOwnerProofSystem<(KeyTypeId, GrandpaId)>>::Proof;
	type KeyOwnerIdentification = <Self::KeyOwnerProofSystem as KeyOwnerProofSystem<(
		KeyTypeId,
		GrandpaId,
	)>>::IdentificationTuple;
	type HandleEquivocation = ();
	// TODO: update me (https://github.com/paritytech/parity-bridges-common/issues/78)
	type WeightInfo = ();
}

impl pallet_mmr::Config for Runtime {
	const INDEXING_PREFIX: &'static [u8] = b"mmr";
	type Hashing = Keccak256;
	type Hash = <Keccak256 as sp_runtime::traits::Hash>::Output;
	type OnNewRoot = pallet_beefy_mmr::DepositBeefyDigest<Runtime>;
	type WeightInfo = ();
	type LeafData = pallet_beefy_mmr::Pallet<Runtime>;
}

parameter_types! {
	/// Version of the produced MMR leaf.
	///
	/// The version consists of two parts;
	/// - `major` (3 bits)
	/// - `minor` (5 bits)
	///
	/// `major` should be updated only if decoding the previous MMR Leaf format from the payload
	/// is not possible (i.e. backward incompatible change).
	/// `minor` should be updated if fields are added to the previous MMR Leaf, which given SCALE
	/// encoding does not prevent old leafs from being decoded.
	///
	/// Hence we expect `major` to be changed really rarely (think never).
	/// See [`MmrLeafVersion`] type documentation for more details.
	pub LeafVersion: MmrLeafVersion = MmrLeafVersion::new(0, 0);
}

impl pallet_beefy_mmr::Config for Runtime {
	type LeafVersion = LeafVersion;
	type BeefyAuthorityToMerkleLeaf = pallet_beefy_mmr::BeefyEcdsaToEthereum;
	type ParachainHeads = ();
}

parameter_types! {
	pub const MinimumPeriod: u64 = bp_rialto::SLOT_DURATION / 2;
}

impl pallet_timestamp::Config for Runtime {
	/// A timestamp: milliseconds since the UNIX epoch.
	type Moment = bp_rialto::Moment;
	type OnTimestampSet = Babe;
	type MinimumPeriod = MinimumPeriod;
	// TODO: update me (https://github.com/paritytech/parity-bridges-common/issues/78)
	type WeightInfo = ();
}

parameter_types! {
	pub const ExistentialDeposit: bp_rialto::Balance = 500;
	// For weight estimation, we assume that the most locks on an individual account will be 50.
	// This number may need to be adjusted in the future if this assumption no longer holds true.
	pub const MaxLocks: u32 = 50;
	pub const MaxReserves: u32 = 50;
}

impl pallet_balances::Config for Runtime {
	/// The type for recording an account's balance.
	type Balance = Balance;
	/// The ubiquitous event type.
	type Event = Event;
	type DustRemoval = ();
	type ExistentialDeposit = ExistentialDeposit;
	type AccountStore = System;
	// TODO: update me (https://github.com/paritytech/parity-bridges-common/issues/78)
	type WeightInfo = ();
	type MaxLocks = MaxLocks;
	type MaxReserves = MaxReserves;
	type ReserveIdentifier = [u8; 8];
}

parameter_types! {
	pub const TransactionBaseFee: Balance = 0;
	pub const TransactionByteFee: Balance = 1;
	pub const OperationalFeeMultiplier: u8 = 5;
	// values for following parameters are copied from polkadot repo, but it is fine
	// not to sync them - we're not going to make Rialto a full copy of one of Polkadot-like chains
	pub const TargetBlockFullness: Perquintill = Perquintill::from_percent(25);
	pub AdjustmentVariable: Multiplier = Multiplier::saturating_from_rational(3, 100_000);
	pub MinimumMultiplier: Multiplier = Multiplier::saturating_from_rational(1, 1_000_000u128);
}

impl pallet_transaction_payment::Config for Runtime {
	type OnChargeTransaction = pallet_transaction_payment::CurrencyAdapter<Balances, ()>;
	type TransactionByteFee = TransactionByteFee;
	type OperationalFeeMultiplier = OperationalFeeMultiplier;
	type WeightToFee = bp_rialto::WeightToFee;
	type FeeMultiplierUpdate = pallet_transaction_payment::TargetedFeeAdjustment<
		Runtime,
		TargetBlockFullness,
		AdjustmentVariable,
		MinimumMultiplier,
	>;
}

impl pallet_sudo::Config for Runtime {
	type Event = Event;
	type Call = Call;
}

impl pallet_session::Config for Runtime {
	type Event = Event;
	type ValidatorId = <Self as frame_system::Config>::AccountId;
	type ValidatorIdOf = ();
	type ShouldEndSession = Babe;
	type NextSessionRotation = Babe;
	type SessionManager = pallet_shift_session_manager::Pallet<Runtime>;
	type SessionHandler = <SessionKeys as OpaqueKeys>::KeyTypeIdProviders;
	type Keys = SessionKeys;
	// TODO: update me (https://github.com/paritytech/parity-bridges-common/issues/78)
	type WeightInfo = ();
}

impl pallet_authority_discovery::Config for Runtime {
	type MaxAuthorities = MaxAuthorities;
}

parameter_types! {
	/// This is a pretty unscientific cap.
	///
	/// Note that once this is hit the pallet will essentially throttle incoming requests down to one
	/// call per block.
	pub const MaxRequests: u32 = 50;
}

#[cfg(feature = "runtime-benchmarks")]
parameter_types! {
	/// Number of headers to keep in benchmarks.
	///
	/// In benchmarks we always populate with full number of `HeadersToKeep` to make sure that
	/// pruning is taken into account.
	///
	/// Note: This is lower than regular value, to speed up benchmarking setup.
	pub const HeadersToKeep: u32 = 1024;
}

#[cfg(not(feature = "runtime-benchmarks"))]
parameter_types! {
	/// Number of headers to keep.
	///
	/// Assuming the worst case of every header being finalized, we will keep headers at least for a
	/// week.
	pub const HeadersToKeep: u32 = 7 * bp_rialto::DAYS as u32;
}

pub type MillauGrandpaInstance = ();
impl pallet_bridge_grandpa::Config for Runtime {
	type BridgedChain = bp_millau::Millau;
	type MaxRequests = MaxRequests;
	type HeadersToKeep = HeadersToKeep;
	type WeightInfo = pallet_bridge_grandpa::weights::RialtoWeight<Runtime>;
}

impl pallet_shift_session_manager::Config for Runtime {}

parameter_types! {
	pub const MaxMessagesToPruneAtOnce: bp_messages::MessageNonce = 8;
	pub const MaxUnrewardedRelayerEntriesAtInboundLane: bp_messages::MessageNonce =
		bp_millau::MAX_UNREWARDED_RELAYERS_IN_CONFIRMATION_TX;
	pub const MaxUnconfirmedMessagesAtInboundLane: bp_messages::MessageNonce =
		bp_millau::MAX_UNCONFIRMED_MESSAGES_IN_CONFIRMATION_TX;
	// `IdentityFee` is used by Rialto => we may use weight directly
	pub const GetDeliveryConfirmationTransactionFee: Balance =
		bp_rialto::MAX_SINGLE_MESSAGE_DELIVERY_CONFIRMATION_TX_WEIGHT as _;
	pub const RootAccountForPayments: Option<AccountId> = None;
  pub const BridgedChainId: bp_runtime::ChainId = bp_runtime::MILLAU_CHAIN_ID;
}

/// Instance of the messages pallet used to relay messages to/from Millau chain.
pub type WithMillauMessagesInstance = ();

impl pallet_bridge_messages::Config<WithMillauMessagesInstance> for Runtime {
	type Event = Event;
	type WeightInfo = pallet_bridge_messages::weights::RialtoWeight<Runtime>;
	type Parameter = millau_messages::RialtoToMillauMessagesParameter;
	type MaxMessagesToPruneAtOnce = MaxMessagesToPruneAtOnce;
	type MaxUnrewardedRelayerEntriesAtInboundLane = MaxUnrewardedRelayerEntriesAtInboundLane;
	type MaxUnconfirmedMessagesAtInboundLane = MaxUnconfirmedMessagesAtInboundLane;

	type OutboundPayload = crate::millau_messages::ToMillauMessagePayload;
	type OutboundMessageFee = Balance;

	type InboundPayload = crate::millau_messages::FromMillauMessagePayload;
	type InboundMessageFee = bp_millau::Balance;
	type InboundRelayer = bp_millau::AccountId;

	type AccountIdConverter = bp_rialto::AccountIdConverter;

	type TargetHeaderChain = crate::millau_messages::Millau;
	type LaneMessageVerifier = crate::millau_messages::ToMillauMessageVerifier;
	type MessageDeliveryAndDispatchPayment =
		pallet_bridge_messages::instant_payments::InstantCurrencyPayments<
			Runtime,
			(),
			pallet_balances::Pallet<Runtime>,
			GetDeliveryConfirmationTransactionFee,
			RootAccountForPayments,
		>;
	type OnMessageAccepted = ();
	type OnDeliveryConfirmed = ();

	type SourceHeaderChain = crate::millau_messages::Millau;
	type MessageDispatch = crate::millau_messages::FromMillauMessageDispatch;
	type BridgedChainId = BridgedChainId;
}

construct_runtime!(
	pub enum Runtime where
		Block = Block,
		NodeBlock = opaque::Block,
		UncheckedExtrinsic = UncheckedExtrinsic
	{
		System: frame_system::{Pallet, Call, Config, Storage, Event<T>},
		Sudo: pallet_sudo::{Pallet, Call, Config<T>, Storage, Event<T>},

		// Must be before session.
		Babe: pallet_babe::{Pallet, Call, Storage, Config, ValidateUnsigned},

		Timestamp: pallet_timestamp::{Pallet, Call, Storage, Inherent},
		Balances: pallet_balances::{Pallet, Call, Storage, Config<T>, Event<T>},
		TransactionPayment: pallet_transaction_payment::{Pallet, Storage},

		// Consensus support.
		AuthorityDiscovery: pallet_authority_discovery::{Pallet, Config},
		Session: pallet_session::{Pallet, Call, Storage, Event, Config<T>},
		Grandpa: pallet_grandpa::{Pallet, Call, Storage, Config, Event},
		ShiftSessionManager: pallet_shift_session_manager::{Pallet},

		// BEEFY Bridges support.
		Beefy: pallet_beefy::{Pallet, Storage, Config<T>},
		Mmr: pallet_mmr::{Pallet, Storage},
		MmrLeaf: pallet_beefy_mmr::{Pallet, Storage},

		// Millau bridge modules.
		BridgeMillauGrandpa: pallet_bridge_grandpa::{Pallet, Call, Storage},
		BridgeDispatch: pallet_bridge_dispatch::{Pallet, Event<T>},
		BridgeMillauMessages: pallet_bridge_messages::{Pallet, Call, Storage, Event<T>, Config<T>},

		// Parachain modules.
		ParachainsOrigin: polkadot_runtime_parachains::origin::{Pallet, Origin},
		Configuration: polkadot_runtime_parachains::configuration::{Pallet, Call, Storage, Config<T>},
		Shared: polkadot_runtime_parachains::shared::{Pallet, Call, Storage},
		Inclusion: polkadot_runtime_parachains::inclusion::{Pallet, Call, Storage, Event<T>},
		ParasInherent: polkadot_runtime_parachains::paras_inherent::{Pallet, Call, Storage, Inherent},
		Scheduler: polkadot_runtime_parachains::scheduler::{Pallet, Storage},
		Paras: polkadot_runtime_parachains::paras::{Pallet, Call, Storage, Event, Config},
		Initializer: polkadot_runtime_parachains::initializer::{Pallet, Call, Storage},
		Dmp: polkadot_runtime_parachains::dmp::{Pallet, Call, Storage},
		Ump: polkadot_runtime_parachains::ump::{Pallet, Call, Storage, Event},
		Hrmp: polkadot_runtime_parachains::hrmp::{Pallet, Call, Storage, Event<T>, Config},
		SessionInfo: polkadot_runtime_parachains::session_info::{Pallet, Storage},

		// Parachain Onboarding Pallets
		Registrar: polkadot_runtime_common::paras_registrar::{Pallet, Call, Storage, Event<T>},
		Slots: polkadot_runtime_common::slots::{Pallet, Call, Storage, Event<T>},
		ParasSudoWrapper: polkadot_runtime_common::paras_sudo_wrapper::{Pallet, Call},
	}
);

/// The address format for describing accounts.
pub type Address = sp_runtime::MultiAddress<AccountId, ()>;
/// Block header type as expected by this runtime.
pub type Header = generic::Header<BlockNumber, Hashing>;
/// Block type as expected by this runtime.
pub type Block = generic::Block<Header, UncheckedExtrinsic>;
/// A Block signed with a Justification
pub type SignedBlock = generic::SignedBlock<Block>;
/// BlockId type as expected by this runtime.
pub type BlockId = generic::BlockId<Block>;
/// The SignedExtension to the basic transaction logic.
pub type SignedExtra = (
	frame_system::CheckSpecVersion<Runtime>,
	frame_system::CheckTxVersion<Runtime>,
	frame_system::CheckGenesis<Runtime>,
	frame_system::CheckEra<Runtime>,
	frame_system::CheckNonce<Runtime>,
	frame_system::CheckWeight<Runtime>,
	pallet_transaction_payment::ChargeTransactionPayment<Runtime>,
);
/// The payload being signed in transactions.
pub type SignedPayload = generic::SignedPayload<Call, SignedExtra>;
/// Unchecked extrinsic type as expected by this runtime.
pub type UncheckedExtrinsic = generic::UncheckedExtrinsic<Address, Call, Signature, SignedExtra>;
/// Extrinsic type that has already been checked.
pub type CheckedExtrinsic = generic::CheckedExtrinsic<AccountId, Call, SignedExtra>;
/// Executive: handles dispatch to the various modules.
pub type Executive = frame_executive::Executive<
	Runtime,
	Block,
	frame_system::ChainContext<Runtime>,
	Runtime,
	AllPallets,
>;

impl_runtime_apis! {
	impl sp_api::Core<Block> for Runtime {
		fn version() -> RuntimeVersion {
			VERSION
		}

		fn execute_block(block: Block) {
			Executive::execute_block(block);
		}

		fn initialize_block(header: &<Block as BlockT>::Header) {
			Executive::initialize_block(header)
		}
	}

	impl sp_api::Metadata<Block> for Runtime {
		fn metadata() -> OpaqueMetadata {
			OpaqueMetadata::new(Runtime::metadata().into())
		}
	}

	impl sp_block_builder::BlockBuilder<Block> for Runtime {
		fn apply_extrinsic(extrinsic: <Block as BlockT>::Extrinsic) -> ApplyExtrinsicResult {
			Executive::apply_extrinsic(extrinsic)
		}

		fn finalize_block() -> <Block as BlockT>::Header {
			Executive::finalize_block()
		}

		fn inherent_extrinsics(data: sp_inherents::InherentData) -> Vec<<Block as BlockT>::Extrinsic> {
			data.create_extrinsics()
		}

		fn check_inherents(
			block: Block,
			data: sp_inherents::InherentData,
		) -> sp_inherents::CheckInherentsResult {
			data.check_extrinsics(&block)
		}
	}

	impl frame_system_rpc_runtime_api::AccountNonceApi<Block, AccountId, Index> for Runtime {
		fn account_nonce(account: AccountId) -> Index {
			System::account_nonce(account)
		}
	}

	impl beefy_primitives::BeefyApi<Block> for Runtime {
		fn validator_set() -> ValidatorSet<BeefyId> {
			Beefy::validator_set()
		}
	}

	impl pallet_mmr_primitives::MmrApi<Block, Hash> for Runtime {
		fn generate_proof(leaf_index: u64)
			-> Result<(EncodableOpaqueLeaf, MmrProof<Hash>), MmrError>
		{
			Mmr::generate_proof(leaf_index)
				.map(|(leaf, proof)| (EncodableOpaqueLeaf::from_leaf(&leaf), proof))
<<<<<<< HEAD
		}

		fn verify_proof(leaf: EncodableOpaqueLeaf, proof: MmrProof<Hash>)
			-> Result<(), MmrError>
		{
			pub type Leaf = <
				<Runtime as pallet_mmr::Config>::LeafData as LeafDataProvider
			>::LeafData;

			let leaf: Leaf = leaf
				.into_opaque_leaf()
				.try_decode()
				.ok_or(MmrError::Verify)?;
			Mmr::verify_leaf(leaf, proof)
		}

=======
		}

		fn verify_proof(leaf: EncodableOpaqueLeaf, proof: MmrProof<Hash>)
			-> Result<(), MmrError>
		{
			pub type Leaf = <
				<Runtime as pallet_mmr::Config>::LeafData as LeafDataProvider
			>::LeafData;

			let leaf: Leaf = leaf
				.into_opaque_leaf()
				.try_decode()
				.ok_or(MmrError::Verify)?;
			Mmr::verify_leaf(leaf, proof)
		}

>>>>>>> ed7def64
		fn verify_proof_stateless(
			root: Hash,
			leaf: EncodableOpaqueLeaf,
			proof: MmrProof<Hash>
		) -> Result<(), MmrError> {
			type MmrHashing = <Runtime as pallet_mmr::Config>::Hashing;
			let node = DataOrHash::Data(leaf.into_opaque_leaf());
			pallet_mmr::verify_leaf_proof::<MmrHashing, _>(root, node, proof)
		}
	}

	impl bp_millau::MillauFinalityApi<Block> for Runtime {
		fn best_finalized() -> (bp_millau::BlockNumber, bp_millau::Hash) {
			let header = BridgeMillauGrandpa::best_finalized();
			(header.number, header.hash())
		}
	}

	impl sp_transaction_pool::runtime_api::TaggedTransactionQueue<Block> for Runtime {
		fn validate_transaction(
			source: TransactionSource,
			tx: <Block as BlockT>::Extrinsic,
			block_hash: <Block as BlockT>::Hash,
		) -> TransactionValidity {
			Executive::validate_transaction(source, tx, block_hash)
		}
	}

	impl sp_offchain::OffchainWorkerApi<Block> for Runtime {
		fn offchain_worker(header: &<Block as BlockT>::Header) {
			Executive::offchain_worker(header)
		}
	}

	impl sp_consensus_babe::BabeApi<Block> for Runtime {
		fn configuration() -> sp_consensus_babe::BabeGenesisConfiguration {
			// The choice of `c` parameter (where `1 - c` represents the
			// probability of a slot being empty), is done in accordance to the
			// slot duration and expected target block time, for safely
			// resisting network delays of maximum two seconds.
			// <https://research.web3.foundation/en/latest/polkadot/BABE/Babe/#6-practical-results>
			sp_consensus_babe::BabeGenesisConfiguration {
				slot_duration: Babe::slot_duration(),
				epoch_length: EpochDuration::get(),
				c: BABE_GENESIS_EPOCH_CONFIG.c,
				genesis_authorities: Babe::authorities().to_vec(),
				randomness: Babe::randomness(),
				allowed_slots: BABE_GENESIS_EPOCH_CONFIG.allowed_slots,
			}
		}

		fn current_epoch_start() -> sp_consensus_babe::Slot {
			Babe::current_epoch_start()
		}

		fn current_epoch() -> sp_consensus_babe::Epoch {
			Babe::current_epoch()
		}

		fn next_epoch() -> sp_consensus_babe::Epoch {
			Babe::next_epoch()
		}

		fn generate_key_ownership_proof(
			_slot: sp_consensus_babe::Slot,
			_authority_id: sp_consensus_babe::AuthorityId,
		) -> Option<sp_consensus_babe::OpaqueKeyOwnershipProof> {
			None
		}

		fn submit_report_equivocation_unsigned_extrinsic(
			equivocation_proof: sp_consensus_babe::EquivocationProof<<Block as BlockT>::Header>,
			key_owner_proof: sp_consensus_babe::OpaqueKeyOwnershipProof,
		) -> Option<()> {
			let key_owner_proof = key_owner_proof.decode()?;

			Babe::submit_unsigned_equivocation_report(
				equivocation_proof,
				key_owner_proof,
			)
		}
	}

	impl polkadot_primitives::v1::ParachainHost<Block, Hash, BlockNumber> for Runtime {
		fn validators() -> Vec<polkadot_primitives::v1::ValidatorId> {
			polkadot_runtime_parachains::runtime_api_impl::v1::validators::<Runtime>()
		}

		fn validator_groups() -> (
			Vec<Vec<polkadot_primitives::v1::ValidatorIndex>>,
			polkadot_primitives::v1::GroupRotationInfo<BlockNumber>,
		) {
			polkadot_runtime_parachains::runtime_api_impl::v1::validator_groups::<Runtime>()
		}

		fn availability_cores() -> Vec<polkadot_primitives::v1::CoreState<Hash, BlockNumber>> {
			polkadot_runtime_parachains::runtime_api_impl::v1::availability_cores::<Runtime>()
		}

		fn persisted_validation_data(
			para_id: polkadot_primitives::v1::Id,
			assumption: polkadot_primitives::v1::OccupiedCoreAssumption,
		)
			-> Option<polkadot_primitives::v1::PersistedValidationData<Hash, BlockNumber>> {
			polkadot_runtime_parachains::runtime_api_impl::v1::persisted_validation_data::<Runtime>(para_id, assumption)
		}

		fn assumed_validation_data(
			para_id: polkadot_primitives::v1::Id,
			expected_persisted_validation_data_hash: Hash,
		) -> Option<(polkadot_primitives::v1::PersistedValidationData<Hash, BlockNumber>, polkadot_primitives::v1::ValidationCodeHash)> {
			polkadot_runtime_parachains::runtime_api_impl::v1::assumed_validation_data::<Runtime>(para_id, expected_persisted_validation_data_hash)
		}

		fn check_validation_outputs(
			para_id: polkadot_primitives::v1::Id,
			outputs: polkadot_primitives::v1::CandidateCommitments,
		) -> bool {
			polkadot_runtime_parachains::runtime_api_impl::v1::check_validation_outputs::<Runtime>(para_id, outputs)
		}

		fn session_index_for_child() -> polkadot_primitives::v1::SessionIndex {
			polkadot_runtime_parachains::runtime_api_impl::v1::session_index_for_child::<Runtime>()
		}

		fn validation_code(
			para_id: polkadot_primitives::v1::Id,
			assumption: polkadot_primitives::v1::OccupiedCoreAssumption,
		)
			-> Option<polkadot_primitives::v1::ValidationCode> {
			polkadot_runtime_parachains::runtime_api_impl::v1::validation_code::<Runtime>(para_id, assumption)
		}

		fn candidate_pending_availability(
			para_id: polkadot_primitives::v1::Id,
		) -> Option<polkadot_primitives::v1::CommittedCandidateReceipt<Hash>> {
			polkadot_runtime_parachains::runtime_api_impl::v1::candidate_pending_availability::<Runtime>(para_id)
		}

		fn candidate_events() -> Vec<polkadot_primitives::v1::CandidateEvent<Hash>> {
			polkadot_runtime_parachains::runtime_api_impl::v1::candidate_events::<Runtime, _>(|ev| {
				match ev {
					Event::Inclusion(ev) => {
						Some(ev)
					}
					_ => None,
				}
			})
		}

		fn session_info(index: polkadot_primitives::v1::SessionIndex) -> Option<polkadot_primitives::v1::SessionInfo> {
			polkadot_runtime_parachains::runtime_api_impl::v1::session_info::<Runtime>(index)
		}

		fn dmq_contents(
			recipient: polkadot_primitives::v1::Id,
		) -> Vec<polkadot_primitives::v1::InboundDownwardMessage<BlockNumber>> {
			polkadot_runtime_parachains::runtime_api_impl::v1::dmq_contents::<Runtime>(recipient)
		}

		fn inbound_hrmp_channels_contents(
			recipient: polkadot_primitives::v1::Id
		) -> BTreeMap<polkadot_primitives::v1::Id, Vec<polkadot_primitives::v1::InboundHrmpMessage<BlockNumber>>> {
			polkadot_runtime_parachains::runtime_api_impl::v1::inbound_hrmp_channels_contents::<Runtime>(recipient)
		}

		fn validation_code_by_hash(
			hash: polkadot_primitives::v1::ValidationCodeHash,
		) -> Option<polkadot_primitives::v1::ValidationCode> {
			polkadot_runtime_parachains::runtime_api_impl::v1::validation_code_by_hash::<Runtime>(hash)
		}

		fn on_chain_votes() -> Option<polkadot_primitives::v1::ScrapedOnChainVotes<Hash>> {
			polkadot_runtime_parachains::runtime_api_impl::v1::on_chain_votes::<Runtime>()
		}
	}

	impl sp_authority_discovery::AuthorityDiscoveryApi<Block> for Runtime {
		fn authorities() -> Vec<AuthorityDiscoveryId> {
			polkadot_runtime_parachains::runtime_api_impl::v1::relevant_authority_ids::<Runtime>()
		}
	}

	impl pallet_transaction_payment_rpc_runtime_api::TransactionPaymentApi<
		Block,
		Balance,
	> for Runtime {
		fn query_info(uxt: <Block as BlockT>::Extrinsic, len: u32) -> RuntimeDispatchInfo<Balance> {
			TransactionPayment::query_info(uxt, len)
		}
		fn query_fee_details(uxt: <Block as BlockT>::Extrinsic, len: u32) -> FeeDetails<Balance> {
			TransactionPayment::query_fee_details(uxt, len)
		}
	}

	impl sp_session::SessionKeys<Block> for Runtime {
		fn generate_session_keys(seed: Option<Vec<u8>>) -> Vec<u8> {
			SessionKeys::generate(seed)
		}

		fn decode_session_keys(
			encoded: Vec<u8>,
		) -> Option<Vec<(Vec<u8>, sp_core::crypto::KeyTypeId)>> {
			SessionKeys::decode_into_raw_public_keys(&encoded)
		}
	}

	impl fg_primitives::GrandpaApi<Block> for Runtime {
		fn current_set_id() -> fg_primitives::SetId {
			Grandpa::current_set_id()
		}

		fn grandpa_authorities() -> GrandpaAuthorityList {
			Grandpa::grandpa_authorities()
		}

		fn submit_report_equivocation_unsigned_extrinsic(
			equivocation_proof: fg_primitives::EquivocationProof<
				<Block as BlockT>::Hash,
				NumberFor<Block>,
			>,
			key_owner_proof: fg_primitives::OpaqueKeyOwnershipProof,
		) -> Option<()> {
			let key_owner_proof = key_owner_proof.decode()?;

			Grandpa::submit_unsigned_equivocation_report(
				equivocation_proof,
				key_owner_proof,
			)
		}

		fn generate_key_ownership_proof(
			_set_id: fg_primitives::SetId,
			_authority_id: GrandpaId,
		) -> Option<fg_primitives::OpaqueKeyOwnershipProof> {
			// NOTE: this is the only implementation possible since we've
			// defined our key owner proof type as a bottom type (i.e. a type
			// with no values).
			None
		}
	}

	impl bp_millau::ToMillauOutboundLaneApi<Block, Balance, ToMillauMessagePayload> for Runtime {
		fn estimate_message_delivery_and_dispatch_fee(
			_lane_id: bp_messages::LaneId,
			payload: ToMillauMessagePayload,
			millau_to_this_conversion_rate: Option<FixedU128>,
		) -> Option<Balance> {
			estimate_message_dispatch_and_delivery_fee::<WithMillauMessageBridge>(
				&payload,
				WithMillauMessageBridge::RELAYER_FEE_PERCENT,
				millau_to_this_conversion_rate,
			).ok()
		}

		fn message_details(
			lane: bp_messages::LaneId,
			begin: bp_messages::MessageNonce,
			end: bp_messages::MessageNonce,
		) -> Vec<bp_messages::MessageDetails<Balance>> {
			bridge_runtime_common::messages_api::outbound_message_details::<
				Runtime,
				WithMillauMessagesInstance,
				WithMillauMessageBridge,
			>(lane, begin, end)
		}
<<<<<<< HEAD

		fn latest_received_nonce(lane: bp_messages::LaneId) -> bp_messages::MessageNonce {
			BridgeMillauMessages::outbound_latest_received_nonce(lane)
		}
=======
>>>>>>> ed7def64
	}

	impl bp_millau::FromMillauInboundLaneApi<Block> for Runtime {
		fn latest_confirmed_nonce(lane: bp_messages::LaneId) -> bp_messages::MessageNonce {
			BridgeMillauMessages::inbound_latest_confirmed_nonce(lane)
		}

		fn unrewarded_relayers_state(lane: bp_messages::LaneId) -> bp_messages::UnrewardedRelayersState {
			BridgeMillauMessages::inbound_unrewarded_relayers_state(lane)
		}
	}

	#[cfg(feature = "runtime-benchmarks")]
	impl frame_benchmarking::Benchmark<Block> for Runtime {
		fn benchmark_metadata(extra: bool) -> (
			Vec<frame_benchmarking::BenchmarkList>,
			Vec<frame_support::traits::StorageInfo>,
		) {
			use frame_benchmarking::{list_benchmark, Benchmarking, BenchmarkList};
			use frame_support::traits::StorageInfoTrait;

			use pallet_bridge_messages::benchmarking::Pallet as MessagesBench;

			let mut list = Vec::<BenchmarkList>::new();

			list_benchmark!(list, extra, pallet_bridge_messages, MessagesBench::<Runtime, WithMillauMessagesInstance>);
			list_benchmark!(list, extra, pallet_bridge_grandpa, BridgeMillauGrandpa);

			let storage_info = AllPalletsWithSystem::storage_info();

			return (list, storage_info)
		}

		fn dispatch_benchmark(
			config: frame_benchmarking::BenchmarkConfig,
		) -> Result<Vec<frame_benchmarking::BenchmarkBatch>, sp_runtime::RuntimeString> {
			use frame_benchmarking::{Benchmarking, BenchmarkBatch, TrackedStorageKey, add_benchmark};

			let whitelist: Vec<TrackedStorageKey> = vec![
				// Block Number
				hex_literal::hex!("26aa394eea5630e07c48ae0c9558cef702a5c1b19ab7a04f536c519aca4983ac").to_vec().into(),
				// Execution Phase
				hex_literal::hex!("26aa394eea5630e07c48ae0c9558cef7ff553b5a9862a516939d82b3d3d8661a").to_vec().into(),
				// Event Count
				hex_literal::hex!("26aa394eea5630e07c48ae0c9558cef70a98fdbe9ce6c55837576c60c7af3850").to_vec().into(),
				// System Events
				hex_literal::hex!("26aa394eea5630e07c48ae0c9558cef780d41e5e16056765bc8461851072c9d7").to_vec().into(),
				// Caller 0 Account
				hex_literal::hex!("26aa394eea5630e07c48ae0c9558cef7b99d880ec681799c0cf30e8886371da946c154ffd9992e395af90b5b13cc6f295c77033fce8a9045824a6690bbf99c6db269502f0a8d1d2a008542d5690a0749").to_vec().into(),
			];

			let mut batches = Vec::<BenchmarkBatch>::new();
			let params = (&config, &whitelist);

			use crate::millau_messages::{ToMillauMessagePayload, WithMillauMessageBridge};
			use bp_runtime::messages::DispatchFeePayment;
			use bridge_runtime_common::messages;
			use pallet_bridge_messages::benchmarking::{
				Pallet as MessagesBench,
				Config as MessagesConfig,
				MessageDeliveryProofParams,
				MessageParams,
				MessageProofParams,
				ProofSize as MessagesProofSize,
			};

			impl MessagesConfig<WithMillauMessagesInstance> for Runtime {
				fn maximal_message_size() -> u32 {
					messages::source::maximal_message_size::<WithMillauMessageBridge>()
				}

				fn bridged_relayer_id() -> Self::InboundRelayer {
					Default::default()
				}

				fn account_balance(account: &Self::AccountId) -> Self::OutboundMessageFee {
					pallet_balances::Pallet::<Runtime>::free_balance(account)
				}

				fn endow_account(account: &Self::AccountId) {
					pallet_balances::Pallet::<Runtime>::make_free_balance_be(
						account,
						Balance::MAX / 100,
					);
				}

				fn prepare_outbound_message(
					params: MessageParams<Self::AccountId>,
				) -> (millau_messages::ToMillauMessagePayload, Balance) {
					let message_payload = vec![0; params.size as usize];
					let dispatch_origin = bp_message_dispatch::CallOrigin::SourceAccount(
						params.sender_account,
					);

					let message = ToMillauMessagePayload {
						spec_version: 0,
						weight: params.size as _,
						origin: dispatch_origin,
						call: message_payload,
						dispatch_fee_payment: DispatchFeePayment::AtSourceChain,
					};
					(message, pallet_bridge_messages::benchmarking::MESSAGE_FEE.into())
				}

				fn prepare_message_proof(
					params: MessageProofParams,
				) -> (millau_messages::FromMillauMessagesProof, Weight) {
					use crate::millau_messages::WithMillauMessageBridge;
					use bp_messages::{MessageKey, storage_keys};
					use bridge_runtime_common::{
						messages::MessageBridge,
						messages_benchmarking::{ed25519_sign, prepare_message_proof},
					};
					use codec::Encode;
					use frame_support::weights::GetDispatchInfo;
					use sp_runtime::traits::{Header, IdentifyAccount};

					let remark = match params.size {
						MessagesProofSize::Minimal(ref size) => vec![0u8; *size as _],
						_ => vec![],
					};
					let call = Call::System(SystemCall::remark { remark });
					let call_weight = call.get_dispatch_info().weight;

					let millau_account_id: bp_millau::AccountId = Default::default();
					let (rialto_raw_public, rialto_raw_signature) = ed25519_sign(
						&call,
						&millau_account_id,
						VERSION.spec_version,
						bp_runtime::MILLAU_CHAIN_ID,
						bp_runtime::RIALTO_CHAIN_ID,
					);
					let rialto_public = MultiSigner::Ed25519(sp_core::ed25519::Public::from_raw(rialto_raw_public));
					let rialto_signature = MultiSignature::Ed25519(sp_core::ed25519::Signature::from_raw(
						rialto_raw_signature,
					));

					if params.dispatch_fee_payment == DispatchFeePayment::AtTargetChain {
						Self::endow_account(&rialto_public.clone().into_account());
					}

					let make_millau_message_key = |message_key: MessageKey| storage_keys::message_key(
						<WithMillauMessageBridge as MessageBridge>::BRIDGED_MESSAGES_PALLET_NAME,
						&message_key.lane_id, message_key.nonce,
					).0;
					let make_millau_outbound_lane_data_key = |lane_id| storage_keys::outbound_lane_data_key(
						<WithMillauMessageBridge as MessageBridge>::BRIDGED_MESSAGES_PALLET_NAME,
						&lane_id,
					).0;

					let make_millau_header = |state_root| bp_millau::Header::new(
						0,
						Default::default(),
						state_root,
						Default::default(),
						Default::default(),
					);

					let dispatch_fee_payment = params.dispatch_fee_payment.clone();
					prepare_message_proof::<WithMillauMessageBridge, bp_millau::Hasher, Runtime, (), _, _, _>(
						params,
						make_millau_message_key,
						make_millau_outbound_lane_data_key,
						make_millau_header,
						call_weight,
						bp_message_dispatch::MessagePayload {
							spec_version: VERSION.spec_version,
							weight: call_weight,
							origin: bp_message_dispatch::CallOrigin::<
								bp_millau::AccountId,
								MultiSigner,
								Signature,
							>::TargetAccount(
								millau_account_id,
								rialto_public,
								rialto_signature,
							),
							dispatch_fee_payment,
							call: call.encode(),
						}.encode(),
					)
				}

				fn prepare_message_delivery_proof(
					params: MessageDeliveryProofParams<Self::AccountId>,
				) -> millau_messages::ToMillauMessagesDeliveryProof {
					use crate::millau_messages::WithMillauMessageBridge;
					use bridge_runtime_common::{messages_benchmarking::prepare_message_delivery_proof};
					use sp_runtime::traits::Header;

					prepare_message_delivery_proof::<WithMillauMessageBridge, bp_millau::Hasher, Runtime, (), _, _>(
						params,
						|lane_id| bp_messages::storage_keys::inbound_lane_data_key(
							<WithMillauMessageBridge as MessageBridge>::BRIDGED_MESSAGES_PALLET_NAME,
							&lane_id,
						).0,
						|state_root| bp_millau::Header::new(
							0,
							Default::default(),
							state_root,
							Default::default(),
							Default::default(),
						),
					)
				}

				fn is_message_dispatched(nonce: bp_messages::MessageNonce) -> bool {
					frame_system::Pallet::<Runtime>::events()
						.into_iter()
						.map(|event_record| event_record.event)
						.any(|event| matches!(
							event,
							Event::BridgeDispatch(pallet_bridge_dispatch::Event::<Runtime, _>::MessageDispatched(
								_, ([0, 0, 0, 0], nonce_from_event), _,
							)) if nonce_from_event == nonce
						))
				}
			}

			add_benchmark!(
				params,
				batches,
				pallet_bridge_messages,
				MessagesBench::<Runtime, WithMillauMessagesInstance>
			);
			add_benchmark!(params, batches, pallet_bridge_grandpa, BridgeMillauGrandpa);

			if batches.is_empty() { return Err("Benchmark not found for this pallet.".into()) }
			Ok(batches)
		}
	}
}

/// Millau account ownership digest from Rialto.
///
/// The byte vector returned by this function should be signed with a Millau account private key.
/// This way, the owner of `rialto_account_id` on Rialto proves that the 'millau' account private
/// key is also under his control.
pub fn rialto_to_millau_account_ownership_digest<Call, AccountId, SpecVersion>(
	millau_call: &Call,
	rialto_account_id: AccountId,
	millau_spec_version: SpecVersion,
) -> sp_std::vec::Vec<u8>
where
	Call: codec::Encode,
	AccountId: codec::Encode,
	SpecVersion: codec::Encode,
{
	pallet_bridge_dispatch::account_ownership_digest(
		millau_call,
		rialto_account_id,
		millau_spec_version,
		bp_runtime::RIALTO_CHAIN_ID,
		bp_runtime::MILLAU_CHAIN_ID,
	)
}

#[cfg(test)]
mod tests {
	use super::*;
	use bp_runtime::Chain;
	use bridge_runtime_common::messages;

	#[test]
	fn ensure_rialto_message_lane_weights_are_correct() {
		type Weights = pallet_bridge_messages::weights::RialtoWeight<Runtime>;

		pallet_bridge_messages::ensure_weights_are_correct::<Weights>(
			bp_rialto::DEFAULT_MESSAGE_DELIVERY_TX_WEIGHT,
			bp_rialto::ADDITIONAL_MESSAGE_BYTE_DELIVERY_WEIGHT,
			bp_rialto::MAX_SINGLE_MESSAGE_DELIVERY_CONFIRMATION_TX_WEIGHT,
			bp_rialto::PAY_INBOUND_DISPATCH_FEE_WEIGHT,
			DbWeight::get(),
		);

		let max_incoming_message_proof_size = bp_millau::EXTRA_STORAGE_PROOF_SIZE.saturating_add(
			messages::target::maximal_incoming_message_size(bp_rialto::Rialto::max_extrinsic_size()),
		);
		pallet_bridge_messages::ensure_able_to_receive_message::<Weights>(
			bp_rialto::Rialto::max_extrinsic_size(),
			bp_rialto::Rialto::max_extrinsic_weight(),
			max_incoming_message_proof_size,
			messages::target::maximal_incoming_message_dispatch_weight(
				bp_rialto::Rialto::max_extrinsic_weight(),
			),
		);

		let max_incoming_inbound_lane_data_proof_size =
			bp_messages::InboundLaneData::<()>::encoded_size_hint(
				bp_rialto::MAXIMAL_ENCODED_ACCOUNT_ID_SIZE,
				bp_rialto::MAX_UNREWARDED_RELAYERS_IN_CONFIRMATION_TX as _,
				bp_rialto::MAX_UNCONFIRMED_MESSAGES_IN_CONFIRMATION_TX as _,
			)
			.unwrap_or(u32::MAX);
		pallet_bridge_messages::ensure_able_to_receive_confirmation::<Weights>(
			bp_rialto::Rialto::max_extrinsic_size(),
			bp_rialto::Rialto::max_extrinsic_weight(),
			max_incoming_inbound_lane_data_proof_size,
			bp_rialto::MAX_UNREWARDED_RELAYERS_IN_CONFIRMATION_TX,
			bp_rialto::MAX_UNCONFIRMED_MESSAGES_IN_CONFIRMATION_TX,
			DbWeight::get(),
		);
	}

	#[test]
	fn call_size() {
		const BRIDGES_PALLETS_MAX_CALL_SIZE: usize = 200;
		assert!(
			core::mem::size_of::<pallet_bridge_grandpa::Call<Runtime>>() <=
				BRIDGES_PALLETS_MAX_CALL_SIZE
		);
		assert!(
			core::mem::size_of::<pallet_bridge_messages::Call<Runtime>>() <=
				BRIDGES_PALLETS_MAX_CALL_SIZE
		);
		// Largest inner Call is `pallet_session::Call` with a size of 224 bytes. This size is a
		// result of large `SessionKeys` struct.
		// Total size of Rialto runtime Call is 232.
		const MAX_CALL_SIZE: usize = 232;
		assert!(core::mem::size_of::<Call>() <= MAX_CALL_SIZE);
	}
}<|MERGE_RESOLUTION|>--- conflicted
+++ resolved
@@ -53,7 +53,7 @@
 	create_runtime_str, generic, impl_opaque_keys,
 	traits::{AccountIdLookup, Block as BlockT, Keccak256, NumberFor, OpaqueKeys},
 	transaction_validity::{TransactionSource, TransactionValidity},
-	ApplyExtrinsicResult, FixedPointNumber, FixedU128, MultiSignature, MultiSigner, Perquintill,
+	ApplyExtrinsicResult, FixedPointNumber, MultiSignature, MultiSigner, Perquintill,
 };
 use sp_std::{collections::btree_map::BTreeMap, prelude::*};
 #[cfg(feature = "std")]
@@ -630,7 +630,6 @@
 		{
 			Mmr::generate_proof(leaf_index)
 				.map(|(leaf, proof)| (EncodableOpaqueLeaf::from_leaf(&leaf), proof))
-<<<<<<< HEAD
 		}
 
 		fn verify_proof(leaf: EncodableOpaqueLeaf, proof: MmrProof<Hash>)
@@ -647,24 +646,6 @@
 			Mmr::verify_leaf(leaf, proof)
 		}
 
-=======
-		}
-
-		fn verify_proof(leaf: EncodableOpaqueLeaf, proof: MmrProof<Hash>)
-			-> Result<(), MmrError>
-		{
-			pub type Leaf = <
-				<Runtime as pallet_mmr::Config>::LeafData as LeafDataProvider
-			>::LeafData;
-
-			let leaf: Leaf = leaf
-				.into_opaque_leaf()
-				.try_decode()
-				.ok_or(MmrError::Verify)?;
-			Mmr::verify_leaf(leaf, proof)
-		}
-
->>>>>>> ed7def64
 		fn verify_proof_stateless(
 			root: Hash,
 			leaf: EncodableOpaqueLeaf,
@@ -911,12 +892,10 @@
 		fn estimate_message_delivery_and_dispatch_fee(
 			_lane_id: bp_messages::LaneId,
 			payload: ToMillauMessagePayload,
-			millau_to_this_conversion_rate: Option<FixedU128>,
 		) -> Option<Balance> {
 			estimate_message_dispatch_and_delivery_fee::<WithMillauMessageBridge>(
 				&payload,
 				WithMillauMessageBridge::RELAYER_FEE_PERCENT,
-				millau_to_this_conversion_rate,
 			).ok()
 		}
 
@@ -931,13 +910,6 @@
 				WithMillauMessageBridge,
 			>(lane, begin, end)
 		}
-<<<<<<< HEAD
-
-		fn latest_received_nonce(lane: bp_messages::LaneId) -> bp_messages::MessageNonce {
-			BridgeMillauMessages::outbound_latest_received_nonce(lane)
-		}
-=======
->>>>>>> ed7def64
 	}
 
 	impl bp_millau::FromMillauInboundLaneApi<Block> for Runtime {
