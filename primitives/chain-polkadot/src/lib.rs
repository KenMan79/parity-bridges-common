// Copyright 2019-2021 Parity Technologies (UK) Ltd.
// This file is part of Parity Bridges Common.

// Parity Bridges Common is free software: you can redistribute it and/or modify
// it under the terms of the GNU General Public License as published by
// the Free Software Foundation, either version 3 of the License, or
// (at your option) any later version.

// Parity Bridges Common is distributed in the hope that it will be useful,
// but WITHOUT ANY WARRANTY; without even the implied warranty of
// MERCHANTABILITY or FITNESS FOR A PARTICULAR PURPOSE.  See the
// GNU General Public License for more details.

// You should have received a copy of the GNU General Public License
// along with Parity Bridges Common.  If not, see <http://www.gnu.org/licenses/>.

#![cfg_attr(not(feature = "std"), no_std)]
// RuntimeApi generated functions
#![allow(clippy::too_many_arguments)]
// Runtime-generated DecodeLimit::decode_all_with_depth_limit
#![allow(clippy::unnecessary_mut_passed)]

use bp_messages::{LaneId, MessageDetails, MessageNonce, UnrewardedRelayersState};
use frame_support::weights::{
	WeightToFeeCoefficient, WeightToFeeCoefficients, WeightToFeePolynomial,
};
use sp_runtime::FixedU128;
use sp_std::prelude::*;
use sp_version::RuntimeVersion;

pub use bp_polkadot_core::*;

/// Polkadot Chain
pub type Polkadot = PolkadotLike;

// NOTE: This needs to be kept up to date with the Polkadot runtime found in the Polkadot repo.
pub const VERSION: RuntimeVersion = RuntimeVersion {
	spec_name: sp_version::create_runtime_str!("polkadot"),
	impl_name: sp_version::create_runtime_str!("parity-polkadot"),
	authoring_version: 0,
	spec_version: 9100,
	impl_version: 0,
	apis: sp_version::create_apis_vec![[]],
	transaction_version: 7,
};

// NOTE: This needs to be kept up to date with the Polkadot runtime found in the Polkadot repo.
pub struct WeightToFee;
impl WeightToFeePolynomial for WeightToFee {
	type Balance = Balance;
	fn polynomial() -> WeightToFeeCoefficients<Self::Balance> {
		const CENTS: Balance = 10_000_000_000 / 100;
		// in Polkadot, extrinsic base weight (smallest non-zero weight) is mapped to 1/10 CENT:
		let p = CENTS;
		let q = 10 * Balance::from(ExtrinsicBaseWeight::get());
		smallvec::smallvec![WeightToFeeCoefficient {
			degree: 1,
			negative: false,
			coeff_frac: Perbill::from_rational(p % q, q),
			coeff_integer: p / q,
		}]
	}
}

// We use this to get the account on Polkadot (target) which is derived from Kusama's (source)
// account.
pub fn derive_account_from_kusama_id(id: bp_runtime::SourceAccount<AccountId>) -> AccountId {
	let encoded_id = bp_runtime::derive_account_id(bp_runtime::KUSAMA_CHAIN_ID, id);
	AccountIdConverter::convert(encoded_id)
}

/// Per-byte fee for Polkadot transactions.
pub const TRANSACTION_BYTE_FEE: Balance = 10 * 10_000_000_000 / 100 / 1_000;

/// Existential deposit on Polkadot.
pub const EXISTENTIAL_DEPOSIT: Balance = 10_000_000_000;

/// The target length of a session (how often authorities change) on Polkadot measured in of number
/// of blocks.
///
/// Note that since this is a target sessions may change before/after this time depending on network
/// conditions.
pub const SESSION_LENGTH: BlockNumber = 4 * time_units::HOURS;

<<<<<<< HEAD
=======
/// Name of the With-Polkadot GRANDPA pallet instance that is deployed at bridged chains.
pub const WITH_POLKADOT_GRANDPA_PALLET_NAME: &str = "BridgePolkadotGrandpa";
>>>>>>> ed7def64
/// Name of the With-Polkadot messages pallet instance that is deployed at bridged chains.
pub const WITH_POLKADOT_MESSAGES_PALLET_NAME: &str = "BridgePolkadotMessages";

/// Name of the KSM->DOT conversion rate stored in the Polkadot runtime.
pub const KUSAMA_TO_POLKADOT_CONVERSION_RATE_PARAMETER_NAME: &str =
	"KusamaToPolkadotConversionRate";

/// Name of the `PolkadotFinalityApi::best_finalized` runtime method.
pub const BEST_FINALIZED_POLKADOT_HEADER_METHOD: &str = "PolkadotFinalityApi_best_finalized";

/// Name of the `ToPolkadotOutboundLaneApi::estimate_message_delivery_and_dispatch_fee` runtime
/// method.
pub const TO_POLKADOT_ESTIMATE_MESSAGE_FEE_METHOD: &str =
	"ToPolkadotOutboundLaneApi_estimate_message_delivery_and_dispatch_fee";
/// Name of the `ToPolkadotOutboundLaneApi::message_details` runtime method.
pub const TO_POLKADOT_MESSAGE_DETAILS_METHOD: &str = "ToPolkadotOutboundLaneApi_message_details";
<<<<<<< HEAD
/// Name of the `ToPolkadotOutboundLaneApi::latest_received_nonce` runtime method.
pub const TO_POLKADOT_LATEST_RECEIVED_NONCE_METHOD: &str =
	"ToPolkadotOutboundLaneApi_latest_received_nonce";

/// Name of the `FromPolkadotInboundLaneApi::latest_received_nonce` runtime method.
pub const FROM_POLKADOT_LATEST_RECEIVED_NONCE_METHOD: &str =
	"FromPolkadotInboundLaneApi_latest_received_nonce";
=======

>>>>>>> ed7def64
/// Name of the `FromPolkadotInboundLaneApi::latest_onfirmed_nonce` runtime method.
pub const FROM_POLKADOT_LATEST_CONFIRMED_NONCE_METHOD: &str =
	"FromPolkadotInboundLaneApi_latest_confirmed_nonce";
/// Name of the `FromPolkadotInboundLaneApi::unrewarded_relayers_state` runtime method.
pub const FROM_POLKADOT_UNREWARDED_RELAYERS_STATE: &str =
	"FromPolkadotInboundLaneApi_unrewarded_relayers_state";

sp_api::decl_runtime_apis! {
	/// API for querying information about the finalized Polkadot headers.
	///
	/// This API is implemented by runtimes that are bridging with the Polkadot chain, not the
	/// Polkadot runtime itself.
	pub trait PolkadotFinalityApi {
		/// Returns number and hash of the best finalized header known to the bridge module.
		fn best_finalized() -> (BlockNumber, Hash);
	}

	/// Outbound message lane API for messages that are sent to Polkadot chain.
	///
	/// This API is implemented by runtimes that are sending messages to Polkadot chain, not the
	/// Polkadot runtime itself.
	pub trait ToPolkadotOutboundLaneApi<OutboundMessageFee: Parameter, OutboundPayload: Parameter> {
		/// Estimate message delivery and dispatch fee that needs to be paid by the sender on
		/// this chain.
		///
		/// Returns `None` if message is too expensive to be sent to Polkadot from this chain.
		///
		/// Please keep in mind that this method returns the lowest message fee required for message
		/// to be accepted to the lane. It may be good idea to pay a bit over this price to account
		/// future exchange rate changes and guarantee that relayer would deliver your message
		/// to the target chain.
		fn estimate_message_delivery_and_dispatch_fee(
			lane_id: LaneId,
			payload: OutboundPayload,
			polkadot_to_this_conversion_rate: Option<FixedU128>,
		) -> Option<OutboundMessageFee>;
		/// Returns dispatch weight, encoded payload size and delivery+dispatch fee of all
		/// messages in given inclusive range.
		///
		/// If some (or all) messages are missing from the storage, they'll also will
		/// be missing from the resulting vector. The vector is ordered by the nonce.
		fn message_details(
			lane: LaneId,
			begin: MessageNonce,
			end: MessageNonce,
		) -> Vec<MessageDetails<OutboundMessageFee>>;
<<<<<<< HEAD
		/// Returns nonce of the latest message, received by bridged chain.
		fn latest_received_nonce(lane: LaneId) -> MessageNonce;
=======
>>>>>>> ed7def64
	}

	/// Inbound message lane API for messages sent by Polkadot chain.
	///
	/// This API is implemented by runtimes that are receiving messages from Polkadot chain, not the
	/// Polkadot runtime itself.
	pub trait FromPolkadotInboundLaneApi {
		/// Nonce of the latest message that has been confirmed to the bridged chain.
		fn latest_confirmed_nonce(lane: LaneId) -> MessageNonce;
		/// State of the unrewarded relayers set at given lane.
		fn unrewarded_relayers_state(lane: LaneId) -> UnrewardedRelayersState;
	}
}<|MERGE_RESOLUTION|>--- conflicted
+++ resolved
@@ -24,7 +24,6 @@
 use frame_support::weights::{
 	WeightToFeeCoefficient, WeightToFeeCoefficients, WeightToFeePolynomial,
 };
-use sp_runtime::FixedU128;
 use sp_std::prelude::*;
 use sp_version::RuntimeVersion;
 
@@ -82,11 +81,8 @@
 /// conditions.
 pub const SESSION_LENGTH: BlockNumber = 4 * time_units::HOURS;
 
-<<<<<<< HEAD
-=======
 /// Name of the With-Polkadot GRANDPA pallet instance that is deployed at bridged chains.
 pub const WITH_POLKADOT_GRANDPA_PALLET_NAME: &str = "BridgePolkadotGrandpa";
->>>>>>> ed7def64
 /// Name of the With-Polkadot messages pallet instance that is deployed at bridged chains.
 pub const WITH_POLKADOT_MESSAGES_PALLET_NAME: &str = "BridgePolkadotMessages";
 
@@ -103,17 +99,7 @@
 	"ToPolkadotOutboundLaneApi_estimate_message_delivery_and_dispatch_fee";
 /// Name of the `ToPolkadotOutboundLaneApi::message_details` runtime method.
 pub const TO_POLKADOT_MESSAGE_DETAILS_METHOD: &str = "ToPolkadotOutboundLaneApi_message_details";
-<<<<<<< HEAD
-/// Name of the `ToPolkadotOutboundLaneApi::latest_received_nonce` runtime method.
-pub const TO_POLKADOT_LATEST_RECEIVED_NONCE_METHOD: &str =
-	"ToPolkadotOutboundLaneApi_latest_received_nonce";
 
-/// Name of the `FromPolkadotInboundLaneApi::latest_received_nonce` runtime method.
-pub const FROM_POLKADOT_LATEST_RECEIVED_NONCE_METHOD: &str =
-	"FromPolkadotInboundLaneApi_latest_received_nonce";
-=======
-
->>>>>>> ed7def64
 /// Name of the `FromPolkadotInboundLaneApi::latest_onfirmed_nonce` runtime method.
 pub const FROM_POLKADOT_LATEST_CONFIRMED_NONCE_METHOD: &str =
 	"FromPolkadotInboundLaneApi_latest_confirmed_nonce";
@@ -148,7 +134,6 @@
 		fn estimate_message_delivery_and_dispatch_fee(
 			lane_id: LaneId,
 			payload: OutboundPayload,
-			polkadot_to_this_conversion_rate: Option<FixedU128>,
 		) -> Option<OutboundMessageFee>;
 		/// Returns dispatch weight, encoded payload size and delivery+dispatch fee of all
 		/// messages in given inclusive range.
@@ -160,11 +145,6 @@
 			begin: MessageNonce,
 			end: MessageNonce,
 		) -> Vec<MessageDetails<OutboundMessageFee>>;
-<<<<<<< HEAD
-		/// Returns nonce of the latest message, received by bridged chain.
-		fn latest_received_nonce(lane: LaneId) -> MessageNonce;
-=======
->>>>>>> ed7def64
 	}
 
 	/// Inbound message lane API for messages sent by Polkadot chain.
