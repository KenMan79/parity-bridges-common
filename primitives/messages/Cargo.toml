--- conflicted
+++ resolved
@@ -18,14 +18,9 @@
 
 # Substrate Dependencies
 
-<<<<<<< HEAD
-frame-support = { git = "https://github.com/paritytech/substrate", branch = "master" , default-features = false }
-sp-std = { git = "https://github.com/paritytech/substrate", branch = "master" , default-features = false }
-=======
 frame-support = { git = "https://github.com/paritytech/substrate", branch = "master", default-features = false }
 frame-system = { git = "https://github.com/paritytech/substrate", branch = "master", default-features = false }
 sp-std = { git = "https://github.com/paritytech/substrate", branch = "master", default-features = false }
->>>>>>> 5ee0ea16
 
 [features]
 default = ["std"]
